# -*- coding: utf-8 -*
"""
General-purpose input-Z measurement routine for 3458A DVMs (Step 2).

This script is the second stage in a 2-step process to obtain the input impedance
of a meter.

The value of Ib obtained from Ib_Rin.py can be used as input.

Workflow progresses by connecting a known resistor in series with a source across the dvm input
and measuring the voltage both with and without the resistor shorted.

Rin = R*V/(Vs - V + Ib*R) is then calculated from a table of known resistor values, Ib and
the mean of the voltage readings in each circuit configuration.

RESISTORS data: All uncertainties are expressed in the quantity units.
u(t0) is in [days]; tau is in [days^-1].
"""

import os
import GTC
import pyvisa as visa
import json
import datetime as dt
import time
import gmhstuff as gmh

N_READINGS = 10
POLARITY_MASK = [0, 1, -1, 0, -1, 1, 0]
DELAYS = {'C10G': 100,  # 100
          'C1G': 30,
          'C9620': 10,
          'C9736': 5,
          'Al969': 2,
          'G493': 1,
          'short': 1
          }

'''
# ------------------------
Useful Classes / Functions
--------------------------
'''
class UrealEncoder(json.JSONEncoder):
    def default(self, obj):
        if isinstance(obj, GTC.lib.UncertainReal):
            return {'__ureal__': True, 'val': obj.x, 'unc': obj.u, 'dof': obj.df}
        return super().default(obj)


def as_ureal(dct):
    if '__ureal__' in dct:
        return GTC.ureal(dct['val'], dct['unc'], dct['dof'])
    else:
        return dct


def measure(R_name, vset):
    """
    Measurement loop function.
    vset: str (Nominal source voltage setting)
    rtn: ureal (mean measured voltage)
    """
    az_delay = DELAYS[R_name]
    v_readings = {-1: [], 0: [], 1: []}  # Dict of empty lists for readings

    for pol in POLARITY_MASK:
        v_src = vset*pol
        print(f'\nv_src = {v_src} V')
        # Prepare DVM and SRC for measurement
        dvm.write(f'DCV {v_src}')
        time.sleep(0.1)

        src.write(f'OUT {v_src}V,0Hz')
        src.write('OPER')
        time.sleep(5)

        dvm.write(f'LFREQ LINE')
        time.sleep(1)
        dvm.write('AZERO ONCE')
        print(f'AZERO delay ({az_delay} s)...')
        time.sleep(az_delay)

        # Measurement loop - V
        for n in range(N_READINGS):
            reading = dvm.read()  # dvm.query('READ?')
            if abs(float(reading)) > abs(10*v_src) and pol != 0:
                print(f'{reading} too high! - skipped')
                continue
            print(reading)
            v_readings[pol].append(float(reading))
        # if len(v_readings) > 1:
        #     v_av = GTC.ta.estimate(v_readings)
        # else:
        #     v_av = 0  # No valid readings!

        # Set DVM and SRC to 'safe mode'
        dvm.write('AZERO ON')
        src.write('OUT 0V,0Hz')
        src.write('STBY')

    return v_readings


def dud_ureal(u_lst):
    """
    Check for dof=NaN in a list of GTC.ureals.
    Return True if dof=NaN is present, False otherwise.
    :param u_lst: list of ureals
    :return: boolean
    """
    for u in u_lst:
        if u.df == float('NaN'):
            return True
    return False
# --------------------------------------------------


"""
---------------------------------
I/O Section & data storage
---------------------------------
"""
# import Resistor info to RESISTORS dict
with open('RESISTORS.json', 'r') as Resistors_fp:
    RESISTORS = json.load(Resistors_fp, object_hook=as_ureal)

# Data files
folder = r'G:\My Drive\TechProcDev\Keithley6430-src-meter_Light'
sn = input('\nEnter last 3 digits of 3458A serial number: ')
results_filename = os.path.join(folder, f'HP3458A-{sn}_Rin.json')
ib_Rin_filename = os.path.join(folder, f'HP3458A-{sn}_Ib_Rin.json')

"""
---------------------------------
Instruments Section
---------------------------------
"""
# GPIB connection
RM = visa.ResourceManager()
print('\navailable visa resources:'
      f'\n{RM.list_resources()}')

# dvm initialisation
addr_dvm = input('\nEnter dvm GPIB address: ')  # 25
try:
    dvm = RM.open_resource(f'GPIB1::{addr_dvm}::INSTR')
    dvm.read_termination = '\r\n'
    dvm.write_termination = '\r\n'
    dvm.timeout = 2000
except visa.VisaIOError:
    print('ERROR - Failed to setup visa connection to dvm!')  # 4

rply = dvm.query('ID?')
print(f'DVM at GPIB addr {addr_dvm} response: {rply}')
dvm.write('DCV 100; NPLC 20; AZERO ON')  # Set DVM to high range, initially, for safety


# Source initialisation
addr_src = input('\nEnter source GPIB address: ')
try:
    src = RM.open_resource(f'GPIB1::{addr_src}::INSTR')
except visa.VisaIOError:
    print('ERROR - Failed to setup visa connection to src!')

# GMH probe setup
port = input('\nEnter GMH-probe COM-port number: ')  # 4
gmh530 = gmh.GMHSensor(port)
print(f'gmh530 test-read: {gmh530.measure("T")}')

"""
-------------------------------
Measurement Section starts here:
-------------------------------
"""
try:
    with open(f'{results_filename}', 'r') as Rin_fp:  # Open existing results file so we can add to it.
        results = json.load(Rin_fp, object_hook=as_ureal)
except (FileNotFoundError, IOError):
    results = {}  # Create results dict, if it doesn't exist as a json file yet.
while True:  # 1 loop for each [Rs, Vset] combination
    while True:  # Check test parameters:
        R_name = input(f'\nSelect shunt resistor - ENSURE IT IS NOT SHORTED!\n{RESISTORS.keys()}: ')
        R0 = RESISTORS[R_name]['R0']
        alpha = RESISTORS[R_name]['alpha']
        T0 = RESISTORS[R_name]['T0']
        gamma = RESISTORS[R_name]['gamma']
        V0 = RESISTORS[R_name]['V0']
        tau = RESISTORS[R_name]['tau']
        t0 = RESISTORS[R_name]['t0']
        t0_dt = dt.datetime.strptime(t0, '%d/%m/%Y %H:%M:%S')

        Vset = float(input('\nSupply voltage: '))
        nom_current = Vset/R0.x
        resp = input(f'Nominal current = {nom_current:.1e} A. Continue with test (y/n)?')
        if resp == 'y':
            break  # Parameters locked-in

    # Grab a temperature reading
    T = GTC.ureal(float(gmh530.measure('T')[0]), 0.05, 8, 'T')  # Resistor temp with type-B uncert.

    # Grab a timestamp
    t = dt.datetime.now()
    t_str = t.strftime('%d/%m/%Y %H:%M:%S')
    print(f'Timestamp: {t_str}\n')
    delta_t = t - t0_dt  # datetime.timedelta object
    delta_t_days = GTC.ureal(delta_t.days + delta_t.seconds / 86400 + delta_t.microseconds / 8.64e10, 0.1, 8,
                             'delta_t_days')

    # ************ The actual measurements happen here: *******************
    V_readings = measure(R_name, Vset)  # Measure V with Rs connected (dict of lists)
    if len(V_readings[1]) < 1:
        continue  # Skip, if no valid readings
    print(input(f'Bypass Rs, then press ENTER when ready.'))
    Vs_readings = measure('short', Vset)  # Measure Vs with Rs shorted (dict of lists)
    if len(Vs_readings[1]) < 1:
        continue  # Skip, if no valid readings
    # *********************************************************************

    # ************************** Calculations *****************************
    V_drift = GTC.ta.estimate(V_readings[0])  # Zero-drift at mid-point
    Vp = GTC.ta.estimate(V_readings[1]) - V_drift  # Drift-corrected - subtract zero-drift at mid-point
    Vn = GTC.ta.estimate(V_readings[-1]) - V_drift  # Drift-corrected - subtract zero-drift at mid-point
    V_off = (Vp + Vn)/2  # Offset in Rs-loaded voltage
    V_av = (Vp - Vn)/2 - V_off

    Vs_drift = GTC.ta.estimate(Vs_readings[0])  # Zero-drift at mid-point
    Vsp = GTC.ta.estimate(Vs_readings[1]) - V_drift/2  # Drift-corrected - subtract zero-drift at mid-point
    Vsn = GTC.ta.estimate(Vs_readings[-1]) - V_drift/2  # Drift-corrected - subtract zero-drift at mid-point
    Vs_off = (Vsp + Vsn) / 2  # Offset in source voltage
    Vs_av = (Vsp - Vsn) / 2 - Vs_off

    # Rs correction - NOTE: Rs voltage-drop is (Vs_av - V_av)!
    R = R0 * (1 + alpha * (T - T0) + gamma * ((Vs_av - V_av) - V0) + tau * delta_t_days)

    # import Ib info
    with open(f'{ib_Rin_filename}', 'r') as ib_Rin_fp:
        ib_Rin_dict = json.load(ib_Rin_fp, object_hook=as_ureal)
    Ib_approx = ib_Rin_dict[R_name]['Ib_approx']  # Rs-specific Ib
    Ib = ib_Rin_dict['Ib']  # Ib from fit of all Rs's - may not be as accurate!

    # Calculate Rin and collate data
    Rin = R*V_av/(Vs_av - V_av + Ib*R)
<<<<<<< HEAD
    Rin_approx = R * V_av / (Vs_av - V_av + Ib_approx*R)  # Use this value!
=======
    Rin_approx = R * V_av / (Vs_av - V_av + Ib_approx*R)  # **** This is probably the more reliable value *****
>>>>>>> 1b227770
    print(f'\nRin = {Rin}\nRin_approx = {Rin_approx}')
    result = {f'{R_name}_V{Vset}': {'t': t_str, 'Rs': R, 'Vs': Vs_av, 'V': V_av,
                                    'Vsn_data': Vs_readings[-1], 'Vs0_data': Vs_readings[0], 'Vsp_data': Vs_readings[1],
                                    'Vn_data': V_readings[-1], 'V0_data': V_readings[0], 'Vp_data': V_readings[1],
                                    'Rin': Rin, 'Rin_approx': Rin_approx
                                    }
              }
    # *********************************************************************

    if dud_ureal([Rin, Rin_approx]):
        print('This test is dud and will be skipped!')
    else:
        results.update(result)
        print('Saving data...')
        with open(f'{results_filename}', 'w') as Rin_results_fp:
            json.dump(results, Rin_results_fp, indent=4, cls=UrealEncoder)
    resp = input('Continue with another Rs / test-V (y/n)? ')
    if resp == 'n':
        break

dvm.close()
src.close()
RM.close()<|MERGE_RESOLUTION|>--- conflicted
+++ resolved
@@ -237,15 +237,11 @@
     with open(f'{ib_Rin_filename}', 'r') as ib_Rin_fp:
         ib_Rin_dict = json.load(ib_Rin_fp, object_hook=as_ureal)
     Ib_approx = ib_Rin_dict[R_name]['Ib_approx']  # Rs-specific Ib
-    Ib = ib_Rin_dict['Ib']  # Ib from fit of all Rs's - may not be as accurate!
+    Ib = ib_Rin_dict['Ib']  # Ib from fit of all Rs's
 
     # Calculate Rin and collate data
     Rin = R*V_av/(Vs_av - V_av + Ib*R)
-<<<<<<< HEAD
-    Rin_approx = R * V_av / (Vs_av - V_av + Ib_approx*R)  # Use this value!
-=======
     Rin_approx = R * V_av / (Vs_av - V_av + Ib_approx*R)  # **** This is probably the more reliable value *****
->>>>>>> 1b227770
     print(f'\nRin = {Rin}\nRin_approx = {Rin_approx}')
     result = {f'{R_name}_V{Vset}': {'t': t_str, 'Rs': R, 'Vs': Vs_av, 'V': V_av,
                                     'Vsn_data': Vs_readings[-1], 'Vs0_data': Vs_readings[0], 'Vsp_data': Vs_readings[1],
